"""Implementation of the paper:

LLaMA-Adapter: Efficient Fine-tuning of Language Models with Zero-init Attention
https://arxiv.org/abs/2303.16199
"""
# mypy: ignore-errors
import math
from dataclasses import dataclass

import torch
import torch.nn as nn
from torch.nn import functional as F
import lit_llama.model as llama
from lit_llama.model import build_rope_cache, apply_rope, RMSNorm, MLP

from typing_extensions import Self

@dataclass
class LLaMAConfig(llama.LLaMAConfig):
    adapter_prompt_length: int = 10
    adapter_start_layer: int = 2

    @classmethod
    def from_name(cls, name: str) -> Self:
        return llama_configs[name]


llama_configs = {
    "7B": LLaMAConfig(n_layer=32, n_head=32, n_embd=4096),
    "13B": LLaMAConfig(n_layer=40, n_head=40, n_embd=5120),
    "30B": LLaMAConfig(n_layer=60, n_head=52, n_embd=6656),
    "65B": LLaMAConfig(n_layer=80, n_head=64, n_embd=8192),
}


class CausalSelfAttention(nn.Module):
    """A modification of `lit_llama.model.CausalSelfAttention` that adds the attention
    over the adaption prompt."""

    def __init__(self, config: LLaMAConfig, block_idx: int) -> None:
        super().__init__()
        assert config.n_embd % config.n_head == 0

        # key, query, value projections for all heads, but in a batch
        self.c_attn = nn.Linear(config.n_embd, 3 * config.n_embd, bias=False)
        # output projection
        self.c_proj = nn.Linear(config.n_embd, config.n_embd, bias=False)
        
        if block_idx >= config.adapter_start_layer:
            # adapter embedding layer
            self.adapter_wte = nn.Embedding(config.adapter_prompt_length, config.n_embd)
            # gate for adaption
            self.gating_factor = torch.nn.Parameter(torch.zeros(1))

        self.n_head = config.n_head
        self.n_embd = config.n_embd
        self.block_size = config.block_size
        self.block_idx = block_idx
        self.adapter_prompt_length = config.adapter_prompt_length
        self.adapter_start_layer = config.adapter_start_layer
        self.rope_cache = None

    def forward(self, x: torch.Tensor) -> torch.Tensor:
        B, T, C = x.size()  # batch size, sequence length, embedding dimensionality (n_embd)

        # calculate query, key, values for all heads in batch and move head forward to be the batch dim
        q, k, v = self.c_attn(x).split(self.n_embd, dim=2)

        head_size = C // self.n_head
        k = k.view(B, T, self.n_head, head_size).transpose(1, 2)  # (B, nh, T, hs)
        q = q.view(B, T, self.n_head, head_size).transpose(1, 2)  # (B, nh, T, hs)
        v = v.view(B, T, self.n_head, head_size).transpose(1, 2)  # (B, nh, T, hs)

        if self.rope_cache is None:
            # cache for future forward calls
            self.rope_cache = build_rope_cache(
                seq_len=self.block_size,
                n_elem=self.n_embd // self.n_head, 
                dtype=x.dtype,
                device=x.device,
            )

        q = apply_rope(q, self.rope_cache)
        k = apply_rope(k, self.rope_cache)

        # causal self-attention; Self-attend: (B, nh, T, hs) x (B, nh, hs, T) -> (B, nh, T, T)
        #  att = (q @ k.transpose(-2, -1)) * (1.0 / math.sqrt(k.size(-1)))
        #  att = att.masked_fill(self.bias[:,:,:T,:T] == 0, float('-inf'))
        #  att = F.softmax(att, dim=-1)
        #  y = att @ v # (B, nh, T, T) x (B, nh, T, hs) -> (B, nh, T, hs)

        # efficient attention using Flash Attention CUDA kernels
        y = F.scaled_dot_product_attention(q, k, v, attn_mask=None, dropout_p=0.0, is_causal=True)

        if self.block_idx >= self.adapter_start_layer:
            prefix = self.adapter_wte.weight.reshape(1, self.adapter_prompt_length, self.n_embd)

            aT = prefix.size(1)
            _, ak, av = self.c_attn(prefix).split(self.n_embd, dim=2)
            ak = ak.view(1, aT, self.n_head, head_size).repeat(B, 1, 1, 1).transpose(1, 2)
            av = av.view(1, aT, self.n_head, head_size).repeat(B, 1, 1, 1).transpose(1, 2)

            amask = torch.ones(q.shape[-2], ak.shape[-2], dtype=torch.bool, device=x.device)
            ay = F.scaled_dot_product_attention(q, ak, av, attn_mask=amask, dropout_p=0.0, is_causal=False)
            y = y + self.gating_factor * ay

        y = y.transpose(1, 2).contiguous().view(B, T, C)  # re-assemble all head outputs side by side

        # output projection
        y = self.c_proj(y)

        return y


class Block(nn.Module):
    """The implementation is identical to `lit_llama.model.Block` with the exception that
    we replace the attention layer where adaption is implemented."""

    def __init__(self, config: LLaMAConfig, block_idx: int) -> None:
        super().__init__()
        self.rms_1 = RMSNorm(config.n_embd)
        self.attn = CausalSelfAttention(config, block_idx)
        self.rms_2 = RMSNorm(config.n_embd)
        self.mlp = MLP(config)

    def forward(self, x: torch.Tensor) -> torch.Tensor:
        x = x + self.attn(self.rms_1(x))
        x = x + self.mlp(self.rms_2(x))
        return x


class LLaMA(llama.LLaMA):
    """The implementation is identical to `lit_llama.model.LLaMA` with the exception that
    the `Block` saves the layer index and passes it down to the attention layer."""

    def __init__(self, config: LLaMAConfig) -> None:
        nn.Module.__init__(self)
        assert config.vocab_size is not None
        assert config.block_size is not None
        self.config = config

        self.lm_head = nn.Linear(config.n_embd, config.vocab_size, bias=False)
        self.transformer = nn.ModuleDict(
            dict(
                wte=nn.Embedding(config.vocab_size, config.n_embd),
                h=nn.ModuleList([Block(config, i) for i in range(config.n_layer)]),
                ln_f=RMSNorm(config.n_embd),
            )
        )

<<<<<<< HEAD
    def _init_weights(self, module: nn.Module) -> None:
        if isinstance(module, nn.Linear):
            torch.nn.init.normal_(module.weight, mean=0.0, std=0.02 / math.sqrt(2 * self.config.n_layer))
        elif isinstance(module, nn.Embedding):
            torch.nn.init.normal_(module.weight, mean=0.0, std=0.02 / math.sqrt(2 * self.config.n_layer))

    def forward(self, idx: torch.Tensor) -> torch.Tensor:
        _, t = idx.size()
        assert (
            t <= self.config.block_size
        ), f"Cannot forward sequence of length {t}, block size is only {self.config.block_size}"

        # forward the LLaMA model itself
        x = self.transformer.wte(idx)  # token embeddings of shape (b, t, n_embd)

        for block in self.transformer.h:
            x = block(x)

        x = self.transformer.ln_f(x)

        logits = self.lm_head(x)  # (b, t, vocab_size)

        return logits
    
    @classmethod
    def from_name(cls, name: str) -> Self:
        return cls(LLaMAConfig.from_name(name))
    
=======
    @classmethod
    def from_name(cls, name: str):
        return cls(LLaMAConfig.from_name(name))

>>>>>>> 863985cd

def mark_only_adapter_as_trainable(model: LLaMA) -> None:
    """Sets `requires_grad=False` for all non-adapter weights."""
    for name, param in model.named_parameters():
        param.requires_grad = "adapter_wte" in name or "gating_factor" in name


def adapter_state_from_state_dict(state_dict: dict) -> dict:
    """Returns the model state dict with only the adapter weights for saving."""
    return {name: param for name, param in state_dict.items() if "adapter_wte" in name or "gating_factor" in name}<|MERGE_RESOLUTION|>--- conflicted
+++ resolved
@@ -148,41 +148,10 @@
             )
         )
 
-<<<<<<< HEAD
-    def _init_weights(self, module: nn.Module) -> None:
-        if isinstance(module, nn.Linear):
-            torch.nn.init.normal_(module.weight, mean=0.0, std=0.02 / math.sqrt(2 * self.config.n_layer))
-        elif isinstance(module, nn.Embedding):
-            torch.nn.init.normal_(module.weight, mean=0.0, std=0.02 / math.sqrt(2 * self.config.n_layer))
-
-    def forward(self, idx: torch.Tensor) -> torch.Tensor:
-        _, t = idx.size()
-        assert (
-            t <= self.config.block_size
-        ), f"Cannot forward sequence of length {t}, block size is only {self.config.block_size}"
-
-        # forward the LLaMA model itself
-        x = self.transformer.wte(idx)  # token embeddings of shape (b, t, n_embd)
-
-        for block in self.transformer.h:
-            x = block(x)
-
-        x = self.transformer.ln_f(x)
-
-        logits = self.lm_head(x)  # (b, t, vocab_size)
-
-        return logits
-    
-    @classmethod
-    def from_name(cls, name: str) -> Self:
-        return cls(LLaMAConfig.from_name(name))
-    
-=======
     @classmethod
     def from_name(cls, name: str):
         return cls(LLaMAConfig.from_name(name))
 
->>>>>>> 863985cd
 
 def mark_only_adapter_as_trainable(model: LLaMA) -> None:
     """Sets `requires_grad=False` for all non-adapter weights."""
