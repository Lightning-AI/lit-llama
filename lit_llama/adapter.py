"""Implementation of the paper:

LLaMA-Adapter: Efficient Fine-tuning of Language Models with Zero-init Attention
https://arxiv.org/abs/2303.16199
"""
# mypy: ignore-errors
import math
from dataclasses import dataclass

import torch
import torch.nn as nn
from torch.nn import functional as F
import lit_llama.model as llama
from lit_llama.model import build_rope_cache, apply_rope, RMSNorm, MLP


@dataclass
<<<<<<< HEAD
class LLaMAConfig:
    # Default configuration is the 7B model
    block_size: int = 4096
    vocab_size: int = 32000
    n_layer: int = 32
    n_head: int = 32
    n_embd: int = 4096
    complex_rope: bool = True

=======
class LLaMAConfig(llama.LLaMAConfig):
>>>>>>> 14a40ae6
    adapter_prompt_length: int = 10
    adapter_start_layer: int = 2


class CausalSelfAttention(nn.Module):
    """A modification of `lit_llama.model.CausalSelfAttention` that adds the attention
    over the adaption prompt."""

    def __init__(self, config: LLaMAConfig, block_idx: int) -> None:
        super().__init__()
        assert config.n_embd % config.n_head == 0

        # key, query, value projections for all heads, but in a batch
        self.c_attn = nn.Linear(config.n_embd, 3 * config.n_embd, bias=False)
        # output projection
        self.c_proj = nn.Linear(config.n_embd, config.n_embd, bias=False)
        
        if block_idx >= config.adapter_start_layer:
            # adapter embedding layer
            self.adapter_wte = nn.Embedding(config.adapter_prompt_length, config.n_embd)
            # gate for adaption
            self.gating_factor = torch.nn.Parameter(torch.zeros(1))

        self.n_head = config.n_head
        self.n_embd = config.n_embd
        self.block_size = config.block_size
        self.block_idx = block_idx
        self.adapter_prompt_length = config.adapter_prompt_length
        self.adapter_start_layer = config.adapter_start_layer
        self.complex_rope = config.complex_rope
        self.rope_cache = None

    def forward(self, x: torch.Tensor) -> torch.Tensor:
        B, T, C = x.size()  # batch size, sequence length, embedding dimensionality (n_embd)

        # calculate query, key, values for all heads in batch and move head forward to be the batch dim
        q, k, v = self.c_attn(x).split(self.n_embd, dim=2)

        head_size = C // self.n_head
        k = k.view(B, T, self.n_head, head_size).transpose(1, 2)  # (B, nh, T, hs)
        q = q.view(B, T, self.n_head, head_size).transpose(1, 2)  # (B, nh, T, hs)
        v = v.view(B, T, self.n_head, head_size).transpose(1, 2)  # (B, nh, T, hs)

        if self.rope_cache is None:
            # cache for future forward calls
            self.rope_cache = build_rope_cache(
                seq_len=self.block_size,
                n_elem=self.n_embd // self.n_head, 
                dtype=x.dtype,
                device=x.device,
                complex=self.complex_rope,
            )

        q = apply_rope(q, self.rope_cache)
        k = apply_rope(k, self.rope_cache)

        # causal self-attention; Self-attend: (B, nh, T, hs) x (B, nh, hs, T) -> (B, nh, T, T)
        #  att = (q @ k.transpose(-2, -1)) * (1.0 / math.sqrt(k.size(-1)))
        #  att = att.masked_fill(self.bias[:,:,:T,:T] == 0, float('-inf'))
        #  att = F.softmax(att, dim=-1)
        #  y = att @ v # (B, nh, T, T) x (B, nh, T, hs) -> (B, nh, T, hs)

        # efficient attention using Flash Attention CUDA kernels
        y = F.scaled_dot_product_attention(q, k, v, attn_mask=None, dropout_p=0.0, is_causal=True)

        if self.block_idx >= self.adapter_start_layer:
            prefix = self.adapter_wte.weight.reshape(1, self.adapter_prompt_length, self.n_embd)

            aT = prefix.size(1)
            _, ak, av = self.c_attn(prefix).split(self.n_embd, dim=2)
            ak = ak.view(1, aT, self.n_head, head_size).repeat(B, 1, 1, 1).transpose(1, 2)
            av = av.view(1, aT, self.n_head, head_size).repeat(B, 1, 1, 1).transpose(1, 2)

            amask = torch.ones(q.shape[-2], ak.shape[-2], dtype=torch.bool, device=x.device)
            ay = F.scaled_dot_product_attention(q, ak, av, attn_mask=amask, dropout_p=0.0, is_causal=False)
            y = y + self.gating_factor * ay

        y = y.transpose(1, 2).contiguous().view(B, T, C)  # re-assemble all head outputs side by side

        # output projection
        y = self.c_proj(y)

        return y


class Block(nn.Module):
    """The implementation is identical to `lit_llama.model.Block` with the exception that
    we replace the attention layer where adaption is implemented."""

    def __init__(self, config: LLaMAConfig, block_idx: int) -> None:
        super().__init__()
        self.rms_1 = RMSNorm(config.n_embd)
        self.attn = CausalSelfAttention(config, block_idx)
        self.rms_2 = RMSNorm(config.n_embd)
        self.mlp = MLP(config)

    def forward(self, x: torch.Tensor) -> torch.Tensor:
        x = x + self.attn(self.rms_1(x))
        x = x + self.mlp(self.rms_2(x))
        return x


class LLaMA(llama.LLaMA):
    """The implementation is identical to `lit_llama.model.LLaMA` with the exception that
    the `Block` saves the layer index and passes it down to the attention layer."""

    def __init__(self, config: LLaMAConfig) -> None:
        nn.Module.__init__(self)
        assert config.vocab_size is not None
        assert config.block_size is not None
        self.config = config

        self.lm_head = nn.Linear(config.n_embd, config.vocab_size, bias=False)
        self.transformer = nn.ModuleDict(
            dict(
                wte=nn.Embedding(config.vocab_size, config.n_embd),
                h=nn.ModuleList([Block(config, i) for i in range(config.n_layer)]),
                ln_f=RMSNorm(config.n_embd),
            )
        )

    @classmethod
    def from_name(cls, name: str):
        return cls(LLaMAConfig.from_name(name))


def mark_only_adapter_as_trainable(model: LLaMA) -> None:
    """Sets `requires_grad=False` for all non-adapter weights."""
    for name, param in model.named_parameters():
        param.requires_grad = "adapter_wte" in name or "gating_factor" in name


def adapter_state_from_state_dict(state_dict: dict) -> dict:
    """Returns the model state dict with only the adapter weights for saving."""
    return {name: param for name, param in state_dict.items() if "adapter_wte" in name or "gating_factor" in name}<|MERGE_RESOLUTION|>--- conflicted
+++ resolved
@@ -15,19 +15,7 @@
 
 
 @dataclass
-<<<<<<< HEAD
-class LLaMAConfig:
-    # Default configuration is the 7B model
-    block_size: int = 4096
-    vocab_size: int = 32000
-    n_layer: int = 32
-    n_head: int = 32
-    n_embd: int = 4096
-    complex_rope: bool = True
-
-=======
 class LLaMAConfig(llama.LLaMAConfig):
->>>>>>> 14a40ae6
     adapter_prompt_length: int = 10
     adapter_start_layer: int = 2
 
