--- conflicted
+++ resolved
@@ -211,21 +211,7 @@
     seq_idx = torch.arange(seq_len, dtype=dtype, device=device)
 
     # Calculate the product of position index and $\theta_i$
-<<<<<<< HEAD
-    idx_theta = torch.outer(seq_idx, theta)
-
-    # Concatenate so that for row $m$ we have
-    # $[m \theta_0, m \theta_1, ..., m \theta_{\frac{d}{2}}, m \theta_0, m \theta_1, ..., m \theta_{\frac{d}{2}}]$
-    idx_theta2 = torch.cat([idx_theta, idx_theta], dim=1)
-
-    # Cache them
-    cos_cache = idx_theta2.cos()[None, None, :, :]
-    sin_cache = idx_theta2.sin()[None, None, :, :]
-
-    return torch.stack((cos_cache, sin_cache), dim=0)
-=======
     idx_theta = torch.outer(seq_idx, theta).float()
->>>>>>> 14a40ae6
 
     cache = torch.stack([torch.cos(idx_theta), torch.sin(idx_theta)], dim=-1)
 
@@ -243,19 +229,6 @@
     neg_half_x = rotate_neg_half(x)
     cos, sin = rope_cache
     # truncate to support variable sizes
-<<<<<<< HEAD
-    T = x.size(2)
-    cos = cos[:, :, :T]
-    sin = sin[:, :, :T]
-    return (x * cos) + (neg_half_x * sin)
-
-
-def rotate_neg_half(x: torch.Tensor) -> torch.Tensor:
-    # $\frac{d}{2}$
-    d_2 = x.shape[-1] // 2
-    # Calculate $[-x^{(\frac{d}{2} + 1)}, -x^{(\frac{d}{2} + 2)}, ..., -x^{(d)}, x^{(1)}, x^{(2)}, ..., x^{(\frac{d}{2})}]$  # noqa: E501
-    return torch.cat([-x[:, :, :, d_2:], x[:, :, :, :d_2]], dim=-1)
-=======
     T = x.size(1)
     rope_cache = rope_cache[:T]
 
@@ -268,5 +241,4 @@
         ], -1)
 
     x_out2 = x_out2.flatten(3)
-    return x_out2.transpose(1, 2).type_as(x)
->>>>>>> 14a40ae6
+    return x_out2.transpose(1, 2).type_as(x)