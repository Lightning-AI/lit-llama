import os
import sys
import time

import lightning as L
import torch

from quantization.bnb import quantize as quantize_model
<<<<<<< HEAD
import sys
from model import LLaMA, LLaMAConfig


@torch.no_grad()
def generate(model, idx, max_new_tokens, temperature=1.0, top_k=None):
    """
    Takes a conditioning sequence (prompt) as input and continues to generate as many tokens as requested.
=======
from tokenizer import Tokenizer


@torch.no_grad()
def generate(model, idx, max_new_tokens, max_seq_length, temperature=1.0, top_k=None):
    """Takes a conditioning sequence (prompt) as input and continues to generate as many tokens as requested.
>>>>>>> 3ba48f67

    The implementation of this function is modified from A. Karpathy's nanoGPT.

    Args:
        model: The model to use.
        idx: Tensor of shape (B, T) with indices of the prompt sequence.
        max_new_tokens: The number of new tokens to generate.
        temperature: Scales the predicted logits by 1 / temperature
        top_k: If specified, only sample among the tokens with the k highest probabilities
    """
    # create an empty tensor of the expected final shape and fill in the current tokens
    B, T = idx.shape
    T_new = T + max_new_tokens
    empty = torch.empty(B, T_new, dtype=idx.dtype, device=idx.device)
    empty[:, :T] = idx
    idx = empty

    # generate max_new_tokens tokens
    for t in range(T, T_new):
        # ignore the not-filled-yet tokens
        idx_cond = idx[:, :t]
        # if the sequence context is growing too long we must crop it at block size
        idx_cond = idx_cond if T <= model.config.block_size else idx_cond[:, -model.config.block_size:]

        # forward
        logits = model(idx_cond)
        logits = logits[:, -1, :] / temperature

        # optionally crop the logits to only the top k options
        if top_k is not None:
            v, _ = torch.topk(logits, min(top_k, logits.size(-1)))
            logits[logits < v[:, [-1]]] = -float("Inf")

        probs = torch.nn.functional.softmax(logits, dim=-1)
        idx_next = torch.multinomial(probs, num_samples=1)

        # concatenate the new column
        idx[:, t] = idx_next

    return idx


<<<<<<< HEAD
=======
def get_model(original: bool = False):
    if original:
        try:
            from original_model import ModelArgs, Transformer
        except ModuleNotFoundError:
            from scripts.download import download_original

            download_original(os.path.dirname(__file__))

            from original_model import ModelArgs, Transformer

        config = ModelArgs(dim=4096, n_layers=32, n_heads=32, vocab_size=32000, max_batch_size=1)  # 7B config
        return Transformer(config), config.max_seq_len
    else:
        from model import LLaMA, LLaMAConfig

        config = LLaMAConfig()  # 7B default
        return LLaMA(config), config.block_size


>>>>>>> 3ba48f67
def main(
    prompt: str = "Hello, my name is",
    *,
    num_samples: int = 1,
    max_new_tokens: int = 50,
    top_k: int = 200,
    temperature: float = 0.8,
    # compilation fails as it does not support torch.complex64 for RoPE
    # compile: bool = False,
    accelerator: str = "auto",
    checkpoint_path: str = "/srv/data/checkpoints/llama/converted_nano/7B/state_dict.pth",
    tokenizer_path: str = "/srv/data/checkpoints/llama/converted_nano/tokenizer.model",
    quantize: bool = False,
):
    """Generates text samples based on a pre-trained LLaMA model and tokenizer.

    Args:
        prompt: The prompt string to use for generating the samples.
        num_samples: The number of text samples to generate.
        max_new_tokens: The number of generation steps to take.
        top_k: The number of top most probable tokens to consider in the sampling process.
        temperature: A value controlling the randomness of the sampling process. Higher values result in more random
            samples.
        # compile: Whether to compile the model.
        accelerator: The hardware to run on. Possible choices are:
            ``"cpu"``, ``"cuda"``, ``"mps"``, ``"gpu"``, ``"tpu"``, ``"auto"``.
        checkpoint_path: The checkpoint path to load.
        tokenizer_path: The tokenizer path to load.
        quantize: Whether to quantize the model using the `LLM.int8()` method
    """
    assert os.path.isfile(checkpoint_path)
    assert os.path.isfile(tokenizer_path)

    fabric = L.Fabric(accelerator=accelerator, devices=1)

    if quantize:
        print("Running quantization. This may take a minute ...")
        # TODO: Initializing the model directly on the device does not work with quantization
        model = LLaMA(LLaMAConfig())
        # The output layer can be sensitive to quantization, we keep it in default precision
        model = quantize_model(model, skip=("lm_head", "output"))
        checkpoint = torch.load(checkpoint_path)
        model.load_state_dict(checkpoint)
    else:
        with fabric.device:
            model = LLaMA(LLaMAConfig())
            checkpoint = torch.load(checkpoint_path)
            model.load_state_dict(checkpoint)

    model.eval()

    # if compile:
    #     model = torch.compile(model)

    model = fabric.setup_module(model)

    tokenizer = Tokenizer(tokenizer_path)
    encoded_prompt = tokenizer.encode(prompt, bos=True, eos=False).to(fabric.device)
    encoded_prompt = encoded_prompt[None, :]

    L.seed_everything(1234)
    t0 = time.time()
    for _ in range(num_samples):
<<<<<<< HEAD
        y = generate(model, encoded_prompt, max_new_tokens, temperature=temperature, top_k=top_k)
=======
        y = generate(model, encoded_prompt, max_new_tokens, max_seq_length, temperature=temperature, top_k=top_k)
>>>>>>> 3ba48f67
        print(tokenizer.decode(y[0]))

    print(f"Time for inference: {time.time() - t0:.02f} seconds", file=sys.stderr)
    print(f"Memory used (GB): {torch.cuda.max_memory_reserved() / 1e9:.02f}", file=sys.stderr)


if __name__ == "__main__":
    from jsonargparse import CLI

    torch.set_float32_matmul_precision("high")
    CLI(main)<|MERGE_RESOLUTION|>--- conflicted
+++ resolved
@@ -6,7 +6,6 @@
 import torch
 
 from quantization.bnb import quantize as quantize_model
-<<<<<<< HEAD
 import sys
 from model import LLaMA, LLaMAConfig
 
@@ -15,14 +14,6 @@
 def generate(model, idx, max_new_tokens, temperature=1.0, top_k=None):
     """
     Takes a conditioning sequence (prompt) as input and continues to generate as many tokens as requested.
-=======
-from tokenizer import Tokenizer
-
-
-@torch.no_grad()
-def generate(model, idx, max_new_tokens, max_seq_length, temperature=1.0, top_k=None):
-    """Takes a conditioning sequence (prompt) as input and continues to generate as many tokens as requested.
->>>>>>> 3ba48f67
 
     The implementation of this function is modified from A. Karpathy's nanoGPT.
 
@@ -65,29 +56,6 @@
     return idx
 
 
-<<<<<<< HEAD
-=======
-def get_model(original: bool = False):
-    if original:
-        try:
-            from original_model import ModelArgs, Transformer
-        except ModuleNotFoundError:
-            from scripts.download import download_original
-
-            download_original(os.path.dirname(__file__))
-
-            from original_model import ModelArgs, Transformer
-
-        config = ModelArgs(dim=4096, n_layers=32, n_heads=32, vocab_size=32000, max_batch_size=1)  # 7B config
-        return Transformer(config), config.max_seq_len
-    else:
-        from model import LLaMA, LLaMAConfig
-
-        config = LLaMAConfig()  # 7B default
-        return LLaMA(config), config.block_size
-
-
->>>>>>> 3ba48f67
 def main(
     prompt: str = "Hello, my name is",
     *,
@@ -151,11 +119,7 @@
     L.seed_everything(1234)
     t0 = time.time()
     for _ in range(num_samples):
-<<<<<<< HEAD
         y = generate(model, encoded_prompt, max_new_tokens, temperature=temperature, top_k=top_k)
-=======
-        y = generate(model, encoded_prompt, max_new_tokens, max_seq_length, temperature=temperature, top_k=top_k)
->>>>>>> 3ba48f67
         print(tokenizer.decode(y[0]))
 
     print(f"Time for inference: {time.time() - t0:.02f} seconds", file=sys.stderr)
