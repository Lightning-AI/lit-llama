# adapted from karpathy/nanoGPT
import os
import torch
from tokenizer import Tokenizer
import lightning as L


@torch.inference_mode()
def generate(model, idx, max_new_tokens, max_seq_length, temperature=1.0, top_k=None):
    """
    Takes a conditioning sequence (prompt) as input and continues to generate as many tokens as requested.

    The implementation of this function is modified from A. Karpathy's nanoGPT.

    Args:
        model: The model to use.
        idx: Tensor of shape (B, T) with indices of the prompt sequence.
        max_new_tokens: The number of new tokens to generate.
        max_seq_length: The maximum sequence length allowed.
        temperature: Scales the predicted logits by 1 / temperature
        top_k: If specified, only sample among the tokens with the k highest probabilities
    """
    # create an empty tensor of the expected final shape and fill in the current tokens
    B, T = idx.shape
    T_new = T + max_new_tokens
    empty = torch.empty(B, T_new, dtype=idx.dtype, device=idx.device)
    empty[:, :T] = idx
    idx = empty

    # generate max_new_tokens tokens
    for t in range(T, T_new):
        # ignore the not-filled-yet tokens
        idx_cond = idx[:, :t]
        # if the sequence context is growing too long we must crop it at max_seq_length
        idx_cond = idx_cond if T <= max_seq_length else idx_cond[:, -max_seq_length:]

        # forward
        logits = model(idx_cond)
        logits = logits[:, -1, :] / temperature

        # optionally crop the logits to only the top k options
        if top_k is not None:
            v, _ = torch.topk(logits, min(top_k, logits.size(-1)))
            logits[logits < v[:, [-1]]] = -float("Inf")

        probs = torch.nn.functional.softmax(logits, dim=-1)
        idx_next = torch.multinomial(probs, num_samples=1)
        idx = torch.cat((idx, idx_next), dim=1)

    return idx


def get_model(original: bool = False):
    if original:
        try:
            from original_model import Transformer, ModelArgs
        except ModuleNotFoundError:
            from scripts.download import download_original

            download_original(os.path.dirname(__file__))

            from original_model import Transformer, ModelArgs

        config = ModelArgs(dim=4096, n_layers=32, n_heads=32, vocab_size=32000, max_batch_size=1)  # 7B config
        return Transformer(config), config.max_seq_len
    else:
        from model import LLaMA, LLaMAConfig

        config = LLaMAConfig()  # 7B default
        return LLaMA(config), config.block_size


def main(
    prompt: str = "Hello, my name is",
    *,
    num_samples: int = 1,
    max_new_tokens: int = 20,
    top_k: int = 200,
    temperature: float = 0.8,
    compile: bool = False,
    accelerator: str = "auto",
    precision: str = "32-true",
    checkpoint_path: str = "/srv/data/checkpoints/llama/converted_meta/7B/state_dict.pt",
    tokenizer_path: str = "/srv/data/checkpoints/llama/converted_meta/tokenizer.model",
    original_model: bool = False,
):
    """
    Generates text samples based on a pre-trained LLaMA model and tokenizer.

    Args:
        prompt: The prompt string to use for generating the samples.
        num_samples: The number of text samples to generate.
        max_new_tokens: The number of generation steps to take.
        top_k: The number of top most probable tokens to consider in the sampling process.
        temperature: A value controlling the randomness of the sampling process. Higher values result in more random
            samples.
        compile: Whether to compile the model.
        accelerator: The hardware to run on. Possible choices are:
            ``"cpu"``, ``"cuda"``, ``"mps"``, ``"gpu"``, ``"tpu"``, ``"auto"``.
        precision: Double precision (``"64"``), full precision (``"32"``), half precision AMP (``"16-mixed"``),
            or bfloat16 precision AMP (``"bf16-mixed"``).
        checkpoint_path: The checkpoint path to load.
        tokenizer_path: The tokenizer path to load.
        original_model: Whether to use the original LLaMA model from Meta.
    """
    assert os.path.isfile(checkpoint_path)
    assert os.path.isfile(tokenizer_path)

    L.seed_everything(1234)
    fabric = L.Fabric(accelerator=accelerator, precision=precision, devices=1)

    # initialize the model directly on the device
    with fabric.device:
<<<<<<< HEAD
        model = LLaMA(llama_config)
=======
        model, max_seq_length = get_model(original_model)
>>>>>>> 46b31a91
        # TODO: checkpoint loading is currently broken
        # checkpoint = torch.load(checkpoint_path)
        # model.load_state_dict(checkpoint)
    model.eval()
    if compile:
        model = torch.compile(model)
    model = fabric.setup_module(model, move_to_device=False)

    tokenizer = Tokenizer(tokenizer_path)
    encoded_prompt = tokenizer.encode(prompt, bos=True, eos=False).to(fabric.device)
    encoded_prompt = encoded_prompt[None, :]
    for _ in range(num_samples):
        y = generate(
<<<<<<< HEAD
            model, encoded_prompt, max_new_tokens, model.config.block_size, temperature=temperature, top_k=top_k
=======
            model, encoded_prompt, max_new_tokens, max_seq_length, temperature=temperature, top_k=top_k
>>>>>>> 46b31a91
        )
        print(tokenizer.decode(y[0]))


if __name__ == "__main__":
    from jsonargparse import CLI

    CLI(main)<|MERGE_RESOLUTION|>--- conflicted
+++ resolved
@@ -111,11 +111,7 @@
 
     # initialize the model directly on the device
     with fabric.device:
-<<<<<<< HEAD
-        model = LLaMA(llama_config)
-=======
         model, max_seq_length = get_model(original_model)
->>>>>>> 46b31a91
         # TODO: checkpoint loading is currently broken
         # checkpoint = torch.load(checkpoint_path)
         # model.load_state_dict(checkpoint)
@@ -129,11 +125,7 @@
     encoded_prompt = encoded_prompt[None, :]
     for _ in range(num_samples):
         y = generate(
-<<<<<<< HEAD
-            model, encoded_prompt, max_new_tokens, model.config.block_size, temperature=temperature, top_k=top_k
-=======
             model, encoded_prompt, max_new_tokens, max_seq_length, temperature=temperature, top_k=top_k
->>>>>>> 46b31a91
         )
         print(tokenizer.decode(y[0]))
 
