--- conflicted
+++ resolved
@@ -1,8 +1,5 @@
-<<<<<<< HEAD
-=======
 # adapted from karpathy/nanoGPT
 import os
->>>>>>> 28ece379
 import torch
 from tokenizer import Tokenizer
 import lightning as L
@@ -83,13 +80,10 @@
     temperature: float = 0.8,
     compile: bool = False,
     accelerator: str = "auto",
-<<<<<<< HEAD
-=======
     precision: str = "32-true",
     checkpoint_path: str = "/srv/data/checkpoints/llama/converted_meta/7B/state_dict.pt",
     tokenizer_path: str = "/srv/data/checkpoints/llama/converted_meta/tokenizer.model",
     original_model: bool = False,
->>>>>>> 28ece379
 ):
     """
     Generates text samples based on a pre-trained LLaMA model and tokenizer.
@@ -104,30 +98,15 @@
         compile: Whether to compile the model.
         accelerator: The hardware to run on. Possible choices are:
             ``"cpu"``, ``"cuda"``, ``"mps"``, ``"gpu"``, ``"tpu"``, ``"auto"``.
-<<<<<<< HEAD
-=======
         precision: Double precision (``"64"``), full precision (``"32"``), half precision AMP (``"16-mixed"``),
             or bfloat16 precision AMP (``"bf16-mixed"``).
         checkpoint_path: The checkpoint path to load.
         tokenizer_path: The tokenizer path to load.
         original_model: Whether to use the original LLaMA model from Meta.
->>>>>>> 28ece379
     """
     assert os.path.isfile(checkpoint_path)
     assert os.path.isfile(tokenizer_path)
 
-<<<<<<< HEAD
-    fabric = L.Fabric(accelerator=accelerator, devices=1)
-
-    checkpoint = torch.load("/srv/data/checkpoints/llama/converted_meta/7B/state_dict.pt")
-    llama_config = llama.LLAMA_CONFIG_DICT["7B"]
-
-
-    model = llama.LLaMA(llama_config)
-    model = quantize(model, skip="output")
-    model.load_state_dict(checkpoint)
-
-=======
     L.seed_everything(1234)
     fabric = L.Fabric(accelerator=accelerator, precision=precision, devices=1)
 
@@ -137,7 +116,6 @@
         # TODO: checkpoint loading is currently broken
         # checkpoint = torch.load(checkpoint_path)
         # model.load_state_dict(checkpoint)
->>>>>>> 28ece379
     model.eval()
     model = model.to(fabric.device)
     
@@ -148,14 +126,6 @@
 
     if compile:
         model = torch.compile(model)
-<<<<<<< HEAD
-    
-    tokenizer = llama.Tokenizer("/srv/data/checkpoints/llama/converted_meta/tokenizer.model")
-    encoded_prompt = tokenizer.encode(prompt, bos=True, eos=False).to(fabric.device)
-    encoded_prompt = encoded_prompt[None, :]
-    for _ in range(num_samples):
-        y = model.generate(encoded_prompt, steps, temperature=temperature, top_k=top_k)
-=======
     model = fabric.setup_module(model, move_to_device=False)
 
     tokenizer = Tokenizer(tokenizer_path)
@@ -165,7 +135,6 @@
         y = generate(
             model, encoded_prompt, max_new_tokens, max_seq_length, temperature=temperature, top_k=top_k
         )
->>>>>>> 28ece379
         print(tokenizer.decode(y[0]))
 
     # print("Max memory used:", torch.cuda.max_memory_reserved() // 1e9)
