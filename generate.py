--- conflicted
+++ resolved
@@ -22,6 +22,7 @@
     """
     for _ in range(max_new_tokens):
         # if the sequence context is growing too long we must crop it at max_seq_length
+        idx_cond = idx if idx.size(1) <= max_seq_length else idx[:, -max_seq_length:]
         idx_cond = idx if idx.size(1) <= max_seq_length else idx[:, -max_seq_length:]
         logits = model(idx_cond)
         logits = logits[:, -1, :] / temperature
@@ -62,15 +63,11 @@
     prompt: str = "Hello, my name is",
     *,
     num_samples: int = 1,
-    max_new_tokens: int = 20,
+    max_new_tokens: int = 50,
     top_k: int = 200,
     temperature: float = 0.8,
     compile: bool = False,
     accelerator: str = "auto",
-<<<<<<< HEAD
-=======
-    precision: str = "32-true",
->>>>>>> 68a24801
     checkpoint_path: str = "/srv/data/checkpoints/llama/converted_nano/7B/state_dict.pth",
     tokenizer_path: str = "/srv/data/checkpoints/llama/converted_nano/tokenizer.model",
     original_model: bool = False,
@@ -97,17 +94,12 @@
     assert os.path.isfile(checkpoint_path)
     assert os.path.isfile(tokenizer_path)
 
-<<<<<<< HEAD
     fabric = L.Fabric(accelerator=accelerator, devices=1)
-=======
-    fabric = L.Fabric(accelerator=accelerator, precision=precision, devices=1)
->>>>>>> 68a24801
 
     if quantize:
         print("Running quantization. This may take a minute ...")
         # TODO: Initializing the model directly on the device does not work with quantization
         model, max_seq_length = get_model(original_model)
-<<<<<<< HEAD
         model = quantize_model(model, skip=("lm_head", "output", ))
         checkpoint = torch.load(checkpoint_path)
         model.load_state_dict(checkpoint, strict=(not original_model))
@@ -117,11 +109,6 @@
             checkpoint = torch.load(checkpoint_path)
             model.load_state_dict(checkpoint, strict=(not original_model))
 
-=======
-        checkpoint = torch.load(checkpoint_path)
-        model.load_state_dict(checkpoint, strict=(not original_model))
-    
->>>>>>> 68a24801
     model.eval()
     
     if compile:
