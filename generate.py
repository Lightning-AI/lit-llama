import sys
import time
import warnings
from pathlib import Path
from typing import Optional

import lightning as L
import torch

# support running without installing as a package
wd = Path(__file__).parent.parent.resolve()
sys.path.append(str(wd))

from lit_llama import LLaMA, Tokenizer
from lit_llama.utils import EmptyInitOnDevice, lazy_load, llama_model_lookup


@torch.no_grad()
def generate(
    model: LLaMA,
    idx: torch.Tensor,
    max_new_tokens: int,
    *,
    max_seq_length: Optional[int] = None,
    temperature: float = 1.0,
    top_k: Optional[int] = None,
    eos_id: Optional[int] = None,
) -> torch.Tensor:
    """Takes a conditioning sequence (prompt) as input and continues to generate as many tokens as requested.

    The implementation of this function is modified from A. Karpathy's nanoGPT.

    Args:
        model: The model to use.
        idx: Tensor of shape (T) with indices of the prompt sequence.
        max_new_tokens: The number of new tokens to generate.
        max_seq_length: The maximum sequence length allowed.
        temperature: Scales the predicted logits by 1 / temperature
        top_k: If specified, only sample among the tokens with the k highest probabilities
        eos_id: If specified, stop generating any more token once the <eos> token is triggered
    """
    # create an empty tensor of the expected final shape and fill in the current tokens
    T = idx.size(0)
    T_new = T + max_new_tokens
    if max_seq_length is None:
        max_seq_length = min(T_new, model.config.block_size)
    # otherwise this would use more memory than necessary
    assert max_seq_length <= T_new

    device, dtype = idx.device, idx.dtype
    # create an empty tensor of the expected final shape and fill in the current tokens
    empty = torch.empty(T_new, dtype=dtype, device=device)
    empty[:T] = idx
    idx = empty
    input_pos = torch.arange(0, T, device=device)

    if idx.device.type == "xla":
        import torch_xla.core.xla_model as xm

        xm.mark_step()

    # generate max_new_tokens tokens
    for _ in range(max_new_tokens):
        x = idx.index_select(0, input_pos).view(1, -1)

        # forward
        logits = model(x, max_seq_length, input_pos)
        logits = logits[0, -1] / temperature

        # optionally crop the logits to only the top k options
        if top_k is not None:
            v, _ = torch.topk(logits, min(top_k, logits.size(-1)))
            logits = torch.where(logits < v[[-1]], -float("Inf"), logits)

        probs = torch.nn.functional.softmax(logits, dim=-1)
        idx_next = torch.multinomial(probs, num_samples=1).to(dtype=dtype)

        # advance
        input_pos = input_pos[-1:] + 1

        if idx.device.type == "xla":
            xm.mark_step()

        # concatenate the new generation
<<<<<<< HEAD
        idx = idx.index_copy(0, input_pos, idx_next)
=======
        # https://github.com/pytorch/pytorch/issues/101936
        idx[t] = idx_next.item() if idx.device.type == "mps" else idx_next
>>>>>>> 6e601625

        # if <eos> token is triggered, return the output (stop generation)
        if idx_next == eos_id:
            return idx[:input_pos]  # include the EOS token

    return idx


def main(
    prompt: str = "Hello, my name is",
    *,
    num_samples: int = 1,
    max_new_tokens: int = 50,
    top_k: int = 200,
    temperature: float = 0.8,
    checkpoint_path: Path = Path("checkpoints/lit-llama/7B/lit-llama.pth"),
    tokenizer_path: Path = Path("checkpoints/lit-llama/tokenizer.model"),
    quantize: Optional[str] = None,
) -> None:
    """Generates text samples based on a pre-trained LLaMA model and tokenizer.

    Args:
        prompt: The prompt string to use for generating the samples.
        num_samples: The number of text samples to generate.
        max_new_tokens: The number of generation steps to take.
        top_k: The number of top most probable tokens to consider in the sampling process.
        temperature: A value controlling the randomness of the sampling process. Higher values result in more random
            samples.
        checkpoint_path: The checkpoint path to load.
        tokenizer_path: The tokenizer path to load.
        quantize: Whether to quantize the model and using which method:
            ``"llm.int8"``: LLM.int8() mode,
            ``"gptq.int4"``: GPTQ 4-bit mode.
    """
    assert checkpoint_path.is_file(), checkpoint_path
    assert tokenizer_path.is_file(), tokenizer_path

    fabric = L.Fabric(devices=1)
    dtype = torch.bfloat16 if fabric.device.type == "cuda" and torch.cuda.is_bf16_supported() else torch.float32

    print("Loading model ...", file=sys.stderr)
    t0 = time.time()
    with lazy_load(checkpoint_path) as checkpoint:
        name = llama_model_lookup(checkpoint)

        with EmptyInitOnDevice(
                device=fabric.device, dtype=dtype, quantization_mode=quantize
        ):
            model = LLaMA.from_name(name)

        model.load_state_dict(checkpoint)
    print(f"Time to load model: {time.time() - t0:.02f} seconds.", file=sys.stderr)

    model.eval()
    model = fabric.setup_module(model)

    tokenizer = Tokenizer(tokenizer_path)
    encoded = tokenizer.encode(prompt, bos=True, eos=False, device=fabric.device)
    prompt_length = encoded.size(0)

    L.seed_everything(1234)
    for i in range(num_samples):
        t0 = time.perf_counter()
        y = generate(model, encoded, max_new_tokens, temperature=temperature, top_k=top_k)
        t = time.perf_counter() - t0

        print(tokenizer.decode(y))
        tokens_generated = y.size(0) - prompt_length
        print(f"Time for inference {i + 1}: {t:.02f} sec total, {tokens_generated / t:.02f} tokens/sec", file=sys.stderr)
    if fabric.device.type == "cuda":
        print(f"Memory used: {torch.cuda.max_memory_reserved() / 1e9:.02f} GB", file=sys.stderr)


if __name__ == "__main__":
    from jsonargparse import CLI

    torch.set_float32_matmul_precision("high")
    warnings.filterwarnings(
        # Triggered internally at ../aten/src/ATen/EmptyTensor.cpp:31
        "ignore", 
        message="ComplexHalf support is experimental and many operators don't support it yet"
    )
    warnings.filterwarnings(
        # Triggered in bitsandbytes/autograd/_functions.py:298
        "ignore", 
        message="MatMul8bitLt: inputs will be cast from torch.bfloat16 to float16 during quantization",
    )
    CLI(main)<|MERGE_RESOLUTION|>--- conflicted
+++ resolved
@@ -82,12 +82,7 @@
             xm.mark_step()
 
         # concatenate the new generation
-<<<<<<< HEAD
         idx = idx.index_copy(0, input_pos, idx_next)
-=======
-        # https://github.com/pytorch/pytorch/issues/101936
-        idx[t] = idx_next.item() if idx.device.type == "mps" else idx_next
->>>>>>> 6e601625
 
         # if <eos> token is triggered, return the output (stop generation)
         if idx_next == eos_id:
