--- conflicted
+++ resolved
@@ -11,12 +11,8 @@
 from datasets import load_dataset
 
 from lit_llama import LLaMA, Tokenizer
-<<<<<<< HEAD
+from lit_llama.quantization import GPTQQuantizer
 from lit_llama.utils import EmptyInitOnDevice, llama_model_lookup
-=======
->>>>>>> 4f97b864
-from lit_llama.quantization import GPTQQuantizer
-from lit_llama.utils import EmptyInitOnDevice
 
 
 def get_sample_data():
