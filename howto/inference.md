# Inference

We demonstrate how to run inference (next token prediction) with the LLaMA base model in the [`generate.py`](generate.py) script:

```bash
python generate.py --prompt "Hello, my name is"
```
Output:
```
Hello my name is TJ. I have a passion for the outdoors, love hiking and exploring. I also enjoy traveling and learning new things. I especially enjoy long walks, good conversation and a friendly smile.
```

The script assumes you have downloaded and converted the weights and saved them in the `./checkpoints` folder as described [here](download_weights.md).

<<<<<<< HEAD
```bash
python generate.py --prompt "Hello, my name is" \
    --checkpoint_path ./checkpoints/lit-llama/7B/state_dict.pth \
    --tokenizer_path ./checkpoints/lit-llama/tokenizer.model
```
=======
> **Note**
> All scripts support argument [customization](customize_paths.md)
>>>>>>> a1ff82d4

With the default settings, this will run the 7B model and require ~26 GB of GPU memory (A100 GPU).

## Run Lit-LLaMA on consumer devices

On GPUs with `bfloat16` support, the `generate.py` script will automatically convert the weights and consume about ~14 GB.
For GPUs with less memory, or ones that don't support `bfloat16`, enable quantization (`--quantize llm.int8`):

```bash
python generate.py --quantize llm.int8 --prompt "Hello, my name is"
```
This will consume about ~10 GB of GPU memory or ~8 GB if also using `bfloat16`.
See `python generate.py --help` for more options.

You can also use GPTQ-style int4 quantization, but this needs conversions of the weights first:

```bash
python quantize.py --checkpoint_path lit-llama.pth --tokenizer_path tokenizer.model --output_path llama-7b-gptq.4bit.pt --dtype bfloat16  --quantize gptq.int4
```

With the generated quantized checkpoint generation works as usual with `--quantize gptq.int4`, bringing GPU usage to about ~5GB. As only the weights of the Linear layers are quantized, it is useful to use `--dtype bfloat16` even with the quantization enabled.<|MERGE_RESOLUTION|>--- conflicted
+++ resolved
@@ -12,16 +12,8 @@
 
 The script assumes you have downloaded and converted the weights and saved them in the `./checkpoints` folder as described [here](download_weights.md).
 
-<<<<<<< HEAD
-```bash
-python generate.py --prompt "Hello, my name is" \
-    --checkpoint_path ./checkpoints/lit-llama/7B/state_dict.pth \
-    --tokenizer_path ./checkpoints/lit-llama/tokenizer.model
-```
-=======
 > **Note**
 > All scripts support argument [customization](customize_paths.md)
->>>>>>> a1ff82d4
 
 With the default settings, this will run the 7B model and require ~26 GB of GPU memory (A100 GPU).
 
