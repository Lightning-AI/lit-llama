import sys
import time
import warnings
from pathlib import Path
from typing import Optional

import lightning as L
import torch

from generate import generate
from lit_llama import Tokenizer, LLaMA, LLaMAConfig
from lit_llama.lora import lora
from lit_llama.utils import EmptyInitOnDevice
from scripts.prepare_alpaca import generate_prompt

lora_r = 8
lora_alpha = 16
lora_dropout = 0.05


def main(
    prompt: str = "What food do lamas eat?",
    input: str = "",
    lora_path: Optional[Path] = None,
    pretrained_path: Optional[Path] = None,
    tokenizer_path: Optional[Path] = None,
    quantize: Optional[str] = None,
    dtype: str = "float32",
    max_new_tokens: int = 100,
    top_k: int = 200,
    temperature: float = 0.8,
    accelerator: str = "auto",
) -> None:
    """Generates a response based on a given instruction and an optional input.
    This script will only work with checkpoints from the instruction-tuned LoRA model.
    See `finetune_lora.py`.

    Args:
        prompt: The prompt/instruction (Alpaca style).
        lora_path: Path to the checkpoint with trained LoRA weights, which are the output of
            `finetune_lora.py`.
        input: Optional input (Alpaca style).
        pretrained_path: The path to the checkpoint with pretrained LLaMA weights.
        tokenizer_path: The tokenizer path to load.
        quantize: Whether to quantize the model and using which method:
            ``"llm.int8"``: LLM.int8() mode,
            ``"gptq.int4"``: GPTQ 4-bit mode.
        dtype: The dtype to use during generation.
        max_new_tokens: The number of generation steps to take.
        top_k: The number of top most probable tokens to consider in the sampling process.
        temperature: A value controlling the randomness of the sampling process. Higher values result in more random
            samples.
        accelerator: The hardware to run on. Possible choices are:
            ``"cpu"``, ``"cuda"``, ``"mps"``, ``"gpu"``, ``"tpu"``, ``"auto"``.
    """
    if not lora_path:
        lora_path = Path("out/lora/alpaca/lit-llama-lora-finetuned.pth")
    if not pretrained_path:
        pretrained_path = Path(f"./checkpoints/lit-llama/7B/lit-llama.pth")
    if not tokenizer_path:
        tokenizer_path = Path("./checkpoints/lit-llama/tokenizer.model")
    
    assert lora_path.is_file()
    assert pretrained_path.is_file()
    assert tokenizer_path.is_file()

    if quantize is not None:
        raise NotImplementedError("Quantization in LoRA is not supported yet")

    fabric = L.Fabric(accelerator=accelerator, devices=1)

    dt = getattr(torch, dtype, None)
    if not isinstance(dt, torch.dtype):
        raise ValueError(f"{dtype} is not a valid dtype.")
    dtype = dt

    with EmptyInitOnDevice(
        device=fabric.device, dtype=dtype, quantization_mode=quantize
    ), lora(r=lora_r, alpha=lora_alpha, dropout=lora_dropout, enabled=True):
        print("Loading model ...", file=sys.stderr)
        t0 = time.time()
        model = LLaMA(LLaMAConfig())  # TODO: Support different model sizes

        # 1. Load the pretrained weights
        pretrained_checkpoint = torch.load(pretrained_path)
        model.load_state_dict(pretrained_checkpoint, strict=False)

        # 2. Load the fine-tuned LoRA weights
        lora_checkpoint = torch.load(lora_path)
        model.load_state_dict(lora_checkpoint, strict=False)

        print(f"Time to load model: {time.time() - t0:.02f} seconds.", file=sys.stderr)

    model.eval()
    model = fabric.setup_module(model)

    tokenizer = Tokenizer(tokenizer_path)
    sample = {"instruction": prompt, "input": input}
    prompt = generate_prompt(sample)
    encoded = tokenizer.encode(prompt, bos=True, eos=False, device=model.device)

    t0 = time.perf_counter()
    output = generate(
        model,
        idx=encoded,
        max_seq_length=max_new_tokens,
        max_new_tokens=max_new_tokens,
        temperature=temperature,
        top_k=top_k,
        eos_id=tokenizer.eos_id
    )
<<<<<<< HEAD
=======
    # The end of the response is where the model generates the EOS token
    output = truncate_output_to_eos(output, tokenizer.eos_id)
>>>>>>> f9885ff6
    output = tokenizer.decode(output)
    output = output.split("### Response:")[1].strip()

    print(output)
    t = time.perf_counter() - t0

    print(f"\n\nTime for inference: {t:.02f} sec total, {max_new_tokens / t:.02f} tokens/sec", file=sys.stderr)
    print(f"Memory used: {torch.cuda.max_memory_reserved() / 1e9:.02f} GB", file=sys.stderr)


if __name__ == "__main__":
    from jsonargparse import CLI

    torch.set_float32_matmul_precision("high")
    warnings.filterwarnings(
        # Triggered internally at ../aten/src/ATen/EmptyTensor.cpp:31
        "ignore", 
        message="ComplexHalf support is experimental and many operators don't support it yet"
    )
    CLI(main)<|MERGE_RESOLUTION|>--- conflicted
+++ resolved
@@ -109,11 +109,7 @@
         top_k=top_k,
         eos_id=tokenizer.eos_id
     )
-<<<<<<< HEAD
-=======
-    # The end of the response is where the model generates the EOS token
-    output = truncate_output_to_eos(output, tokenizer.eos_id)
->>>>>>> f9885ff6
+
     output = tokenizer.decode(output)
     output = output.split("### Response:")[1].strip()
 
