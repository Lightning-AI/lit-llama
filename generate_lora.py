import sys
import time
import warnings
from pathlib import Path
from typing import Optional

import lightning as L
import torch

from generate import generate
from lit_llama import Tokenizer, LLaMA, LLaMAConfig
from lit_llama.lora import lora
<<<<<<< HEAD
from lit_llama.utils import EmptyInitOnDevice, llama_model_lookup
=======
from lit_llama.utils import EmptyInitOnDevice, lazy_load
>>>>>>> 88ba0080
from scripts.prepare_alpaca import generate_prompt

lora_r = 8
lora_alpha = 16
lora_dropout = 0.05


def main(
    prompt: str = "What food do lamas eat?",
    input: str = "",
    lora_path: Optional[Path] = None,
    pretrained_path: Optional[Path] = None,
    tokenizer_path: Optional[Path] = None,
    quantize: Optional[str] = None,
    dtype: str = "float32",
    max_new_tokens: int = 100,
    top_k: int = 200,
    temperature: float = 0.8,
    accelerator: str = "auto",
) -> None:
    """Generates a response based on a given instruction and an optional input.
    This script will only work with checkpoints from the instruction-tuned LoRA model.
    See `finetune_lora.py`.

    Args:
        prompt: The prompt/instruction (Alpaca style).
        lora_path: Path to the checkpoint with trained LoRA weights, which are the output of
            `finetune_lora.py`.
        input: Optional input (Alpaca style).
        pretrained_path: The path to the checkpoint with pretrained LLaMA weights.
        tokenizer_path: The tokenizer path to load.
        quantize: Whether to quantize the model and using which method:
            ``"llm.int8"``: LLM.int8() mode,
            ``"gptq.int4"``: GPTQ 4-bit mode.
        dtype: The dtype to use during generation.
        max_new_tokens: The number of generation steps to take.
        top_k: The number of top most probable tokens to consider in the sampling process.
        temperature: A value controlling the randomness of the sampling process. Higher values result in more random
            samples.
        accelerator: The hardware to run on. Possible choices are:
            ``"cpu"``, ``"cuda"``, ``"mps"``, ``"gpu"``, ``"tpu"``, ``"auto"``.
    """
    if not lora_path:
        lora_path = Path("out/lora/alpaca/lit-llama-lora-finetuned.pth")
    if not pretrained_path:
        pretrained_path = Path(f"./checkpoints/lit-llama/7B/lit-llama.pth")
    if not tokenizer_path:
        tokenizer_path = Path("./checkpoints/lit-llama/tokenizer.model")
    
    assert lora_path.is_file()
    assert pretrained_path.is_file()
    assert tokenizer_path.is_file()

    if quantize is not None:
        raise NotImplementedError("Quantization in LoRA is not supported yet")

    fabric = L.Fabric(accelerator=accelerator, devices=1)

    dt = getattr(torch, dtype, None)
    if not isinstance(dt, torch.dtype):
        raise ValueError(f"{dtype} is not a valid dtype.")
    dtype = dt

    print("Loading model ...", file=sys.stderr)
    t0 = time.time()
    with EmptyInitOnDevice(
        device=fabric.device, dtype=dtype, quantization_mode=quantize
    ), lora(r=lora_r, alpha=lora_alpha, dropout=lora_dropout, enabled=True):
<<<<<<< HEAD
        print("Loading model ...", file=sys.stderr)
        t0 = time.time()

        # 1. Load the pretrained weights
        pretrained_checkpoint = torch.load(pretrained_path)
        name = llama_model_lookup(pretrained_checkpoint)
        model = LLaMA.from_name(name)
        model.load_state_dict(pretrained_checkpoint, strict=False)
=======
        model = LLaMA(LLaMAConfig())  # TODO: Support different model sizes

    # 1. Load the pretrained weights
    pretrained_checkpoint = lazy_load(pretrained_path)
    model.load_state_dict(pretrained_checkpoint, strict=False)
>>>>>>> 88ba0080

    # 2. Load the fine-tuned LoRA weights
    lora_checkpoint = lazy_load(lora_path)
    model.load_state_dict(lora_checkpoint, strict=False)

    print(f"Time to load model: {time.time() - t0:.02f} seconds.", file=sys.stderr)

    model.eval()
    model = fabric.setup_module(model)

    tokenizer = Tokenizer(tokenizer_path)
    sample = {"instruction": prompt, "input": input}
    prompt = generate_prompt(sample)
    encoded = tokenizer.encode(prompt, bos=True, eos=False, device=model.device)

    t0 = time.perf_counter()
    output = generate(
        model,
        idx=encoded,
        max_seq_length=max_new_tokens,
        max_new_tokens=max_new_tokens,
        temperature=temperature,
        top_k=top_k,
        eos_id=tokenizer.eos_id
    )

    output = tokenizer.decode(output)
    output = output.split("### Response:")[1].strip()

    print(output)
    t = time.perf_counter() - t0

    print(f"\n\nTime for inference: {t:.02f} sec total, {max_new_tokens / t:.02f} tokens/sec", file=sys.stderr)
    print(f"Memory used: {torch.cuda.max_memory_reserved() / 1e9:.02f} GB", file=sys.stderr)


if __name__ == "__main__":
    from jsonargparse import CLI

    torch.set_float32_matmul_precision("high")
    warnings.filterwarnings(
        # Triggered internally at ../aten/src/ATen/EmptyTensor.cpp:31
        "ignore", 
        message="ComplexHalf support is experimental and many operators don't support it yet"
    )
    CLI(main)<|MERGE_RESOLUTION|>--- conflicted
+++ resolved
@@ -10,11 +10,7 @@
 from generate import generate
 from lit_llama import Tokenizer, LLaMA, LLaMAConfig
 from lit_llama.lora import lora
-<<<<<<< HEAD
-from lit_llama.utils import EmptyInitOnDevice, llama_model_lookup
-=======
-from lit_llama.utils import EmptyInitOnDevice, lazy_load
->>>>>>> 88ba0080
+from lit_llama.utils import EmptyInitOnDevice, lazy_load, llama_model_lookup
 from scripts.prepare_alpaca import generate_prompt
 
 lora_r = 8
@@ -78,31 +74,23 @@
         raise ValueError(f"{dtype} is not a valid dtype.")
     dtype = dt
 
-    print("Loading model ...", file=sys.stderr)
-    t0 = time.time()
     with EmptyInitOnDevice(
         device=fabric.device, dtype=dtype, quantization_mode=quantize
     ), lora(r=lora_r, alpha=lora_alpha, dropout=lora_dropout, enabled=True):
-<<<<<<< HEAD
+
         print("Loading model ...", file=sys.stderr)
         t0 = time.time()
 
         # 1. Load the pretrained weights
-        pretrained_checkpoint = torch.load(pretrained_path)
+        pretrained_checkpoint = lazy_load(pretrained_path)
         name = llama_model_lookup(pretrained_checkpoint)
         model = LLaMA.from_name(name)
         model.load_state_dict(pretrained_checkpoint, strict=False)
-=======
-        model = LLaMA(LLaMAConfig())  # TODO: Support different model sizes
-
-    # 1. Load the pretrained weights
-    pretrained_checkpoint = lazy_load(pretrained_path)
-    model.load_state_dict(pretrained_checkpoint, strict=False)
->>>>>>> 88ba0080
-
-    # 2. Load the fine-tuned LoRA weights
-    lora_checkpoint = lazy_load(lora_path)
-    model.load_state_dict(lora_checkpoint, strict=False)
+            
+        # 2. Load the fine-tuned adapter weights
+        print(lora_path)
+        adapter_checkpoint = lazy_load(lora_path)
+        model.load_state_dict(adapter_checkpoint, strict=False)
 
     print(f"Time to load model: {time.time() - t0:.02f} seconds.", file=sys.stderr)
 
