# MIT License

# Copyright (c) 2022 Andrej Karpathy

# Permission is hereby granted, free of charge, to any person obtaining a copy
# of this software and associated documentation files (the "Software"), to deal
# in the Software without restriction, including without limitation the rights
# to use, copy, modify, merge, publish, distribute, sublicense, and/or sell
# copies of the Software, and to permit persons to whom the Software is
# furnished to do so, subject to the following conditions:

# The above copyright notice and this permission notice shall be included in all
# copies or substantial portions of the Software.

# THE SOFTWARE IS PROVIDED "AS IS", WITHOUT WARRANTY OF ANY KIND, EXPRESS OR
# IMPLIED, INCLUDING BUT NOT LIMITED TO THE WARRANTIES OF MERCHANTABILITY,
# FITNESS FOR A PARTICULAR PURPOSE AND NONINFRINGEMENT. IN NO EVENT SHALL THE
# AUTHORS OR COPYRIGHT HOLDERS BE LIABLE FOR ANY CLAIM, DAMAGES OR OTHER
# LIABILITY, WHETHER IN AN ACTION OF CONTRACT, TORT OR OTHERWISE, ARISING FROM,
# OUT OF OR IN CONNECTION WITH THE SOFTWARE OR THE USE OR OTHER DEALINGS IN THE
# SOFTWARE.
import os
<<<<<<< HEAD
=======
import sys
>>>>>>> b36ffa96

import requests

import numpy as np


def prepare(
    tokenizer_path: str = "/srv/data/checkpoints/llama/converted_meta/tokenizer.model",
    destination_path: str = "data/shakespeare",
):
    os.makedirs(destination_path, exist_ok=True)
    # download the tiny shakespeare dataset
    input_file_path = os.path.join(destination_path, "input.txt")
    if not os.path.exists(input_file_path):
        data_url = "https://raw.githubusercontent.com/karpathy/char-rnn/master/data/tinyshakespeare/input.txt"
        with open(input_file_path, "w") as f:
            f.write(requests.get(data_url).text)

    with open(input_file_path) as f:
        data = f.read()
    n = len(data)
    train_data = data[: int(n * 0.9)]
    val_data = data[int(n * 0.9) :]

    from tokenizer import Tokenizer

    tokenizer = Tokenizer(tokenizer_path)
    train_ids = tokenizer.encode(train_data)
    val_ids = tokenizer.encode(val_data)
    print(f"train has {len(train_ids):,} tokens")
    print(f"val has {len(val_ids):,} tokens")

    # export to bin files
    train_ids = np.array(train_ids, dtype=np.uint16)
    val_ids = np.array(val_ids, dtype=np.uint16)
    train_ids.tofile(os.path.join(destination_path, "train.bin"))
    val_ids.tofile(os.path.join(destination_path, "val.bin"))


if __name__ == "__main__":
    wd = os.path.realpath(os.path.join(os.path.dirname(__file__), ".."))
    sys.path.append(wd)

    from jsonargparse import CLI

    CLI(prepare)<|MERGE_RESOLUTION|>--- conflicted
+++ resolved
@@ -20,10 +20,7 @@
 # OUT OF OR IN CONNECTION WITH THE SOFTWARE OR THE USE OR OTHER DEALINGS IN THE
 # SOFTWARE.
 import os
-<<<<<<< HEAD
-=======
 import sys
->>>>>>> b36ffa96
 
 import requests
 
