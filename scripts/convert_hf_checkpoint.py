--- conflicted
+++ resolved
@@ -1,9 +1,3 @@
-<<<<<<< HEAD
-=======
-import sys
-from pathlib import Path
->>>>>>> f135ed8d
-
 import gc
 import os
 import json
