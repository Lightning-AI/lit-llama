--- conflicted
+++ resolved
@@ -49,14 +49,11 @@
     "scripts",
     "*.py",
 ]
-<<<<<<< HEAD
 exclude = [
     # "original_model.py", doesn't work: https://github.com/python/mypy/issues/11760#issuecomment-995364004
     # the models are not importable, so the type annotations won't work
     "scripts/compare.py"
 ]
-=======
->>>>>>> e14a4e86
 install_types = "True"
 non_interactive = "True"
 disallow_untyped_defs = "True"
