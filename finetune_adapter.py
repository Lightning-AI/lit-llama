"""
Instruction-tuning with LLaMA-Adapter on the Alpaca dataset following the paper

LLaMA-Adapter: Efficient Fine-tuning of Language Models with Zero-init Attention
https://arxiv.org/abs/2303.16199

This script runs on a single GPU by default. You can adjust the `micro_batch_size` to fit your GPU memory.
You can finetune within 1 hour as done in the original paper using DeepSpeed Zero-2 on 8 A100 GPUs by setting the
devices variable to `devices = 8` and `micro_batch_size = 8` (or higher).

Note: If you run into a CUDA error "Expected is_sm80 to be true, but got false", uncomment the line
`torch.backends.cuda.enable_flash_sdp(False)` in the script below (see https://github.com/Lightning-AI/lit-llama/issues/101).
"""
import os
import time
from pathlib import Path
import shutil

import lightning as L
import numpy as np
import torch
import torch._dynamo

from generate import generate
from lit_llama.adapter import LLaMA, LLaMAConfig, mark_only_adapter_as_trainable, adapter_state_from_state_dict
from lit_llama.tokenizer import Tokenizer
from scripts.prepare_alpaca import generate_prompt
from lightning.fabric.strategies import DeepSpeedStrategy


eval_interval = 600
save_interval = 1000
eval_iters = 100
log_interval = 1
devices = 1

# Hyperparameters
learning_rate = 9e-3
batch_size = 64 / devices
micro_batch_size = 4
gradient_accumulation_steps = batch_size // micro_batch_size
epoch_size = 50000  # train dataset size
num_epochs = 5
max_iters = num_epochs * epoch_size // devices
weight_decay = 0.02
max_seq_length = 256  # see scripts/prepare_alpaca.py
warmup_steps = epoch_size * 2 // micro_batch_size // devices  # 2 epochs

ds_config = {
    "train_micro_batch_size_per_gpu": micro_batch_size,
    "gradient_accumulation_steps": gradient_accumulation_steps,
    "zero_optimization": {"stage": 2},
}


def main(
    data_dir: str = "data/alpaca", 
    pretrained_path: str = "checkpoints/lit-llama/7B/lit-llama.pth",
    out_dir: str = "out/adapter/alpaca",
):

    fabric = L.Fabric(
        accelerator="cuda", 
        devices=devices, 
        strategy=(DeepSpeedStrategy(config=ds_config) if devices > 1 else "auto"), 
        precision="bf16-true",
    )
    fabric.launch()
    fabric.seed_everything(1337 + fabric.global_rank)

    if fabric.global_rank == 0:
        os.makedirs(out_dir, exist_ok=True)

    train_data, val_data = load_datasets(data_dir=data_dir)

<<<<<<< HEAD
    config = LLaMAConfig(block_size=block_size)
=======
    config = LLaMAConfig(block_size=max_seq_length)
>>>>>>> 2f7b808f

    if not os.path.isfile(pretrained_path):
        raise FileNotFoundError(
            f"Can't find the pretrained weights at {pretrained_path}."
            " Please follow the instructions in the README to download them."
        )
    checkpoint = torch.load(pretrained_path)

    with fabric.init_module():
        model = LLaMA(config)
        # strict=False because missing keys due to adapter weights not containted in state dict
        model.load_state_dict(checkpoint, strict=False)

    mark_only_adapter_as_trainable(model)

    num_params = sum([p.numel() for p in model.parameters() if p.requires_grad])
    fabric.print(f"Number of trainable parameters: {num_params}")

    fabric.print("Compiling the model. Note: The first iteration will take a few seconds...")
    model = torch.compile(model)

    # no compile + dynamic padding: between 90ms and 160ms
    # no compile + full padding: 352 ms
    # torch.compile + full padding: 118 ms

    optimizer = torch.optim.AdamW(model.parameters(), lr=learning_rate, weight_decay=weight_decay)
    model, optimizer = fabric.setup(model, optimizer)

    train(fabric, model, optimizer, train_data, val_data, out_dir)

    # Save the final checkpoint at the end of training
    save_model_checkpoint(fabric, model, os.path.join(out_dir, "lit-llama-adapter-finetuned.pth"))


def train(
    fabric: L.Fabric,
    model: torch.nn.Module,
    optimizer: torch.optim.Optimizer,
    train_data: np.ndarray,
    val_data: np.ndarray,
    out_dir: str,
) -> None:
    """The training loop.

    Loosely based on the nanoGPT implementation: https://github.com/karpathy/nanoGPT.
    """
    step_count = 0

    for iter_num in range(max_iters):

        if step_count <= warmup_steps:
            # linear warmup
            lr = learning_rate * step_count / warmup_steps
            for param_group in optimizer.param_groups:
                param_group['lr'] = lr

        t0 = time.time()

        input_ids, targets = get_batch(fabric, train_data)
        logits = model(input_ids)
        loss = loss_fn(logits, targets)
        with fabric.no_backward_sync(model, enabled=((iter_num + 1) % gradient_accumulation_steps != 0)):
            fabric.backward(loss / gradient_accumulation_steps)

        if (iter_num + 1) % gradient_accumulation_steps == 0:
            optimizer.step()
            optimizer.zero_grad()
            step_count += 1
                
            if step_count % eval_interval == 0:
                val_loss = validate(fabric, model, val_data)
                fabric.print(f"step {iter_num}: val loss {val_loss:.4f}")
                fabric.barrier()

            if step_count % save_interval == 0:
                print(f"Saving adapter weights to {out_dir}")
                # TODO: Provide a function/script to merge the adapter weights with pretrained weights
                save_model_checkpoint(fabric, model, os.path.join(out_dir, f"iter-{iter_num:06d}.pth"))

        dt = time.time() - t0
        if iter_num % log_interval == 0:
            fabric.print(f"iter {iter_num}: loss {loss.item():.4f}, time: {dt*1000:.2f}ms")


def generate_response(model, instruction, input=""):
    tokenizer = Tokenizer("checkpoints/lit-llama/tokenizer.model")
    sample = {"instruction": instruction, "input": input}
    prompt = generate_prompt(sample)
    encoded = tokenizer.encode(prompt, bos=True, eos=False, device=model.device)

    output = generate(
        model,
        idx=encoded,
        max_seq_length=max_seq_length,
        max_new_tokens=100,
        temperature=0.8,
    )
    output = tokenizer.decode(output)
    return output # output.split("### Response:")[1].strip()


@torch.no_grad()
def validate(fabric: L.Fabric, model: torch.nn.Module, val_data: np.ndarray) -> torch.Tensor:
    fabric.print("Validating ...")
    model.eval()
    losses = torch.zeros(eval_iters)
    for k in range(eval_iters):
        input_ids, targets = get_batch(fabric, val_data)
        logits = model(input_ids)
        loss = loss_fn(logits, targets)
        losses[k] = loss.item()
    val_loss = losses.mean()

    # produce an example:
    instruction = "Recommend a movie for me to watch during the weekend and explain the reason."
    output = generate_response(model, instruction)
    fabric.print(instruction)
    fabric.print(output)

    model.train()
    return val_loss.item()

def loss_fn(logits, targets):
    # shift the targets such that output n predicts token n+1
    logits = logits[..., :-1, :].contiguous()
    targets = targets[..., 1:].contiguous()
    loss = torch.nn.functional.cross_entropy(logits.view(-1, logits.size(-1)), targets.view(-1), ignore_index=-1)
    return loss
    

def get_batch(fabric: L.Fabric, data: list):
    ix = torch.randint(len(data), (micro_batch_size,))

    input_ids = [data[i]["input_ids"].type(torch.int64) for i in ix]
    labels = [data[i]["labels"].type(torch.int64) for i in ix]

    def pad_right(x, pad_id):
        # note: we pad to the full block size instead of max length to make
        # shapes constant for `torch.compile`
        n = block_size - len(x)
        return torch.cat((x, torch.full((n,), pad_id, dtype=x.dtype)))

    x = torch.stack([pad_right(x, pad_id=0) for x in input_ids])
    y = torch.stack([pad_right(x, pad_id=-1) for x in labels])
    x, y = fabric.to_device((x.pin_memory(), y.pin_memory()))
    return x, y


def load_datasets(data_dir):
    train_data = torch.load(os.path.join(data_dir, "train.pt"))
    val_data = torch.load(os.path.join(data_dir, "test.pt"))
    return train_data, val_data


def save_model_checkpoint(fabric, model, file_path):
    file_path = Path(file_path)

    if isinstance(fabric.strategy, DeepSpeedStrategy):
        from deepspeed.utils.zero_to_fp32 import get_fp32_state_dict_from_zero_checkpoint

        tmp_path = file_path.with_suffix(".tmp")
        fabric.save(tmp_path, {"model": model})
        fabric.barrier()
        if fabric.global_rank == 0:
            # Create a consolidated checkpoint with the same name next to the deepspeed checkpoint
            # and only keep the adapter weights
            state_dict = get_fp32_state_dict_from_zero_checkpoint(tmp_path)
            state_dict = adapter_state_from_state_dict(state_dict)
            torch.save(state_dict, file_path)
            shutil.rmtree(tmp_path)
    else:
        state_dict = adapter_state_from_state_dict(model.state_dict())
        if fabric.global_rank == 0:
            torch.save(state_dict, file_path)
        fabric.barrier()


if __name__ == "__main__":
    # Uncomment this line if you see an error: "Expected is_sm80 to be true, but got false"
    # torch.backends.cuda.enable_flash_sdp(False)
    torch.set_float32_matmul_precision("high")

    from jsonargparse.cli import CLI

    CLI(main)<|MERGE_RESOLUTION|>--- conflicted
+++ resolved
@@ -73,11 +73,7 @@
 
     train_data, val_data = load_datasets(data_dir=data_dir)
 
-<<<<<<< HEAD
-    config = LLaMAConfig(block_size=block_size)
-=======
     config = LLaMAConfig(block_size=max_seq_length)
->>>>>>> 2f7b808f
 
     if not os.path.isfile(pretrained_path):
         raise FileNotFoundError(
