--- conflicted
+++ resolved
@@ -74,13 +74,9 @@
     checkpoint = torch.load("checkpoints/lit-llama/7B/state_dict.pth")
 
     with fabric.device:
-<<<<<<< HEAD
-        model = LLaMA(config).bfloat16()
-=======
         torch.set_default_tensor_type(torch.HalfTensor)
         model = LLaMA(config).bfloat16()
         torch.set_default_tensor_type(torch.FloatTensor)
->>>>>>> 5d989890
         # strict=False because missing keys due to adapter weights not containted in state dict
         model.load_state_dict(checkpoint, strict=False)
     
