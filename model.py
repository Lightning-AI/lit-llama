--- conflicted
+++ resolved
@@ -38,13 +38,8 @@
     # truncate to support variable sizes
     T = x.size(1)
     rope_cache = rope_cache[:T]
-<<<<<<< HEAD
-
-    xc = torch.view_as_complex(x.float().reshape(*x.shape[:-1], -1, 2))
-=======
-    
+
     xc = torch.view_as_complex(x.reshape(*x.shape[:-1], -1, 2))
->>>>>>> 8c25f426
     rope_cache = rope_cache.view(1, xc.size(1), 1, xc.size(3))
     x_out = torch.view_as_real(xc * rope_cache).flatten(3)
     return x_out.transpose(1, 2).type_as(x)
