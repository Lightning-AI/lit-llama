# Copyright Lightning AI. Licensed under the Apache License 2.0, see LICENSE file.

"""
Instruction-tuning with LLaMA-Adapter v2 on the Alpaca dataset following the paper

LLaMA-Adapter V2: Parameter-Efficient Visual Instruction Model
https://arxiv.org/abs/2304.15010

This script runs on a single GPU by default. You can adjust the `micro_batch_size` to fit your GPU memory.
You can finetune within 1 hour as done in the original paper using DeepSpeed Zero-2 on 8 A100 GPUs by setting the
devices variable to `devices = 8` and `micro_batch_size = 8` (or higher).

Note: If you run into a CUDA error "Expected is_sm80 to be true, but got false", uncomment the line
`torch.backends.cuda.enable_flash_sdp(False)` in the script below (see https://github.com/Lightning-AI/lit-llama/issues/101).
"""
import os
import sys
import time
from pathlib import Path
import shutil

import lightning as L
import numpy as np
import torch
import torch.nn as nn

# support running without installing as a package
wd = Path(__file__).parent.parent.resolve()
sys.path.append(str(wd))

from generate import generate
from lit_llama.adapter import LLaMA, LLaMAConfig
from lit_llama.adapter_v2 import (
    mark_only_adapter_v2_as_trainable,
    add_adapter_v2_parameters_to_linear_layers,
    adapter_v2_state_from_state_dict
    )
from lit_llama.tokenizer import Tokenizer
from scripts.prepare_alpaca import generate_prompt
from lightning.fabric.strategies import DeepSpeedStrategy
<<<<<<< HEAD
from torch.nn.utils.rnn import pad_sequence
from torch.utils.data import Dataset, DataLoader

=======
from lit_llama.utils import _check_python_packages
>>>>>>> f918d5c2

eval_interval = 600
save_interval = 1000
eval_iters = 100
log_interval = 1
devices = 1

# Hyperparameters
learning_rate = 9e-3
batch_size = 64 / devices
micro_batch_size = 4
gradient_accumulation_iters = batch_size // micro_batch_size
assert gradient_accumulation_iters > 0
epoch_size = 50000  # train dataset size
num_epochs = 5
max_iters = num_epochs * (epoch_size // micro_batch_size) // devices
weight_decay = 0.02
max_seq_length = 256  # see scripts/prepare_alpaca.py
warmup_iters = 2 * (epoch_size // micro_batch_size) // devices  # 2 epoch

ds_config = {
    "train_micro_batch_size_per_gpu": micro_batch_size,
    "gradient_accumulation_steps": gradient_accumulation_iters,
    "zero_optimization": {"stage": 2},
}


def main(
    data_dir: str = "data/alpaca", 
    pretrained_path: str = "checkpoints/lit-llama/7B/lit-llama.pth",
    out_dir: str = "out/adapter_v2/alpaca",
):
    
    _check_python_packages()

    fabric = L.Fabric(
        accelerator="cuda",
        devices=1,
        strategy=(DeepSpeedStrategy(config=ds_config) if devices > 1 else "auto"),
        precision="bf16-true",
    )
    fabric.launch()
    fabric.seed_everything(1337 + fabric.global_rank)

    if fabric.global_rank == 0:
        os.makedirs(out_dir, exist_ok=True)

    train_data, val_data = load_datasets(data_dir=data_dir)

    config = LLaMAConfig(block_size=max_seq_length)

    if not os.path.isfile(pretrained_path):
        raise FileNotFoundError(
            f"Can't find the pretrained weights at {pretrained_path}."
            " Please follow the instructions in the README to download them."
        )
    checkpoint = torch.load(pretrained_path)

    with fabric.init_module():
        model = LLaMA(config)
        # strict=False because missing keys due to adapter weights not contained in state dict
        model.load_state_dict(checkpoint, strict=False)

    add_adapter_v2_parameters_to_linear_layers(model)
    mark_only_adapter_v2_as_trainable(model)

    num_params = sum([p.numel() for p in model.parameters() if p.requires_grad])
    print(f"Number of trainable parameters: {num_params}")

    optimizer = torch.optim.AdamW(model.parameters(), lr=learning_rate, weight_decay=weight_decay)
    model, optimizer = fabric.setup(model, optimizer)
    train(fabric, model, optimizer, train_data, val_data, out_dir)

    # Save the final checkpoint at the end of training
    save_model_checkpoint(fabric, model, os.path.join(out_dir, "lit-llama-adapter-finetuned.pth"))


def train(
    fabric: L.Fabric,
    model: torch.nn.Module,
    optimizer: torch.optim.Optimizer,
    train_data: np.ndarray,
    val_data: np.ndarray,
    out_dir: str,
    group_by_length: bool = False,
) -> None:
    """The training loop.

    Loosely based on the nanoGPT implementation: https://github.com/karpathy/nanoGPT.
    """
    step_count = 0

    loader = get_dataloader(fabric, train_data, micro_batch_size, group_by_length)
    for iter_num, (input_ids, targets) in enumerate(loader):
        if iter_num >= max_iters:
            break
        if step_count <= warmup_iters:
            # linear warmup
            lr = learning_rate * step_count / warmup_iters
            for param_group in optimizer.param_groups:
                param_group['lr'] = lr

        t0 = time.time()

        input_ids, targets = get_batch(fabric, train_data)
        with fabric.no_backward_sync(model, enabled=((iter_num + 1) % gradient_accumulation_iters != 0)):
            logits = model(input_ids)
            loss = loss_fn(logits, targets)
            fabric.backward(loss / gradient_accumulation_iters)

        if (iter_num + 1) % gradient_accumulation_iters == 0:
            optimizer.step()
            optimizer.zero_grad()
            step_count += 1
                
            if step_count % eval_interval == 0:
                val_loss = validate(fabric, model, val_data)
                fabric.print(f"step {iter_num}: val loss {val_loss:.4f}")
                fabric.barrier()

            if step_count % save_interval == 0:
                print(f"Saving adapter weights to {out_dir}")
                # TODO: Provide a function/script to merge the adapter weights with pretrained weights
                save_model_checkpoint(fabric, model, os.path.join(out_dir, f"iter-{iter_num:06d}.pth"))

        dt = time.time() - t0
        if iter_num % log_interval == 0:
            fabric.print(f"iter {iter_num}: loss {loss.item():.4f}, time: {dt*1000:.2f}ms")


def generate_response(model, instruction, input=""):
    tokenizer = Tokenizer("checkpoints/lit-llama/tokenizer.model")
    sample = {"instruction": instruction, "input": input}
    prompt = generate_prompt(sample)
    encoded = tokenizer.encode(prompt, bos=True, eos=False, device=model.device)

    output = generate(
        model,
        idx=encoded,
        max_seq_length=max_seq_length,
        max_new_tokens=100,
        temperature=0.8,
    )
    output = tokenizer.decode(output)
    return output # output.split("### Response:")[1].strip()


@torch.no_grad()
def validate(fabric: L.Fabric, model: torch.nn.Module, val_data: np.ndarray) -> torch.Tensor:
    fabric.print("Validating ...")
    model.eval()
    losses = torch.zeros(eval_iters)
    for k in range(eval_iters):
        input_ids, targets = get_batch(fabric, val_data)
        logits = model(input_ids)
        loss = loss_fn(logits, targets)
        losses[k] = loss.item()
    val_loss = losses.mean()

    # produce an example:
    instruction = "Recommend a movie for me to watch during the weekend and explain the reason."
    output = generate_response(model, instruction)
    fabric.print(instruction)
    fabric.print(output)

    model.train()
    return val_loss.item()

def loss_fn(logits, targets):
    # shift the targets such that output n predicts token n+1
    logits = logits[..., :-1, :].contiguous()
    targets = targets[..., 1:].contiguous()
    loss = torch.nn.functional.cross_entropy(logits.view(-1, logits.size(-1)), targets.view(-1), ignore_index=-1)
    return loss
    

def get_batch(fabric: L.Fabric, data: list):
    ix = torch.randint(len(data), (micro_batch_size,))

    input_ids = [data[i]["input_ids"].type(torch.int64) for i in ix]
    labels = [data[i]["labels"].type(torch.int64) for i in ix]

    max_len = max(len(s) for s in input_ids)

    def pad_right(x, pad_id):
        # pad right based on the longest sequence
        n = max_len - len(x)
        return torch.cat((x, torch.full((n,), pad_id, dtype=x.dtype)))

    x = torch.stack([pad_right(x, pad_id=0) for x in input_ids])
    y = torch.stack([pad_right(x, pad_id=-1) for x in labels])
    x, y = fabric.to_device((x.pin_memory(), y.pin_memory()))
    return x, y


class InstructionDataset(Dataset):
    def __init__(self, data: list):
        self._data = data

    def __len__(self):
        return len(self._data)

    def __getitem__(self, i: int):
        input_ids = self._data[i]["input_ids"].type(torch.int64)
        labels = self._data[i]["labels"].type(torch.int64)
        return input_ids, labels


def get_dataloader(
    fabric: L.Fabric,
    data: torch.Tensor,
    micro_batch_size: int,
    group_by_length: bool,
):
    from length_grouped_sampler import LengthGroupedSampler

    def collate_fn(batch):
        x, y = zip(*batch)
        batch_x = pad_sequence(x, batch_first=True)
        batch_y = pad_sequence(y, batch_first=True, padding_value=-1)
        return batch_x, batch_y

    dataset = InstructionDataset(data)
    sampler = LengthGroupedSampler(micro_batch_size, lengths=[len(x) for x, _ in dataset]) if group_by_length else None
    loader = DataLoader(
        dataset,
        batch_size=micro_batch_size,
        shuffle=(sampler is None),
        sampler=sampler,
        collate_fn=collate_fn,
        pin_memory=True,
    )
    return fabric.setup_dataloaders(loader)


def load_datasets(data_dir):
    train_data = torch.load(os.path.join(data_dir, "train.pt"))
    val_data = torch.load(os.path.join(data_dir, "test.pt"))
    return train_data, val_data


def save_model_checkpoint(fabric, model, file_path):
    file_path = Path(file_path)

    if isinstance(fabric.strategy, DeepSpeedStrategy):
        from deepspeed.utils.zero_to_fp32 import get_fp32_state_dict_from_zero_checkpoint

        tmp_path = file_path.with_suffix(".tmp")
        fabric.save(tmp_path, {"model": model})
        fabric.barrier()
        if fabric.global_rank == 0:
            # Create a consolidated checkpoint with the same name next to the deepspeed checkpoint
            # and only keep the adapter weights
            state_dict = get_fp32_state_dict_from_zero_checkpoint(tmp_path)
            state_dict = adapter_v2_state_from_state_dict(state_dict)
            torch.save(state_dict, file_path)
            shutil.rmtree(tmp_path)
    else:
        state_dict = adapter_v2_state_from_state_dict(model.state_dict())
        if fabric.global_rank == 0:
            torch.save(state_dict, file_path)
        fabric.barrier()


if __name__ == "__main__":
    # Uncomment this line if you see an error: "Expected is_sm80 to be true, but got false"
    # torch.backends.cuda.enable_flash_sdp(False)
    torch.set_float32_matmul_precision("high")

    from jsonargparse.cli import CLI

    CLI(main)<|MERGE_RESOLUTION|>--- conflicted
+++ resolved
@@ -36,15 +36,11 @@
     adapter_v2_state_from_state_dict
     )
 from lit_llama.tokenizer import Tokenizer
+from lit_llama.utils import _check_python_packages
 from scripts.prepare_alpaca import generate_prompt
 from lightning.fabric.strategies import DeepSpeedStrategy
-<<<<<<< HEAD
 from torch.nn.utils.rnn import pad_sequence
 from torch.utils.data import Dataset, DataLoader
-
-=======
-from lit_llama.utils import _check_python_packages
->>>>>>> f918d5c2
 
 eval_interval = 600
 save_interval = 1000
